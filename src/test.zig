--- conflicted
+++ resolved
@@ -435,7 +435,7 @@
         copy_test_file: CopyTestFile,
     };
 
-    test_operations: std.ArrayListUnmanaged(TestOperation) = .{},
+    test_operations: std.ArrayList(TestOperation) = .{},
 
     pub fn copyTestFile(
         test_sequence: *TestSequence,
@@ -540,11 +540,11 @@
     var test_dir_info = try TestDirInfo.getInfo();
     defer test_dir_info.cleanup();
 
-    var argv = std.array_list.Managed([]const u8).init(allocator);
-    defer argv.deinit();
-
-    {
-        try argv.resize(0);
+    var argv: std.ArrayList([]const u8) = .{};
+    defer argv.deinit(allocator);
+
+    {
+        try argv.resize(allocator, 0);
         const expected_out: ExpectedOut = .{
             .stderr = "error(archive_main): An operation must be provided.\n",
         };
@@ -553,8 +553,8 @@
     }
 
     {
-        try argv.resize(0);
-        try argv.append("j");
+        try argv.resize(allocator, 0);
+        try argv.append(allocator, "j");
         const expected_out: ExpectedOut = .{
             .stderr = "error(archive_main): 'j' is not a valid operation.\n",
         };
@@ -563,8 +563,8 @@
     }
 
     {
-        try argv.resize(0);
-        try argv.append("rj");
+        try argv.resize(allocator, 0);
+        try argv.append(allocator, "rj");
         const expected_out: ExpectedOut = .{
             .stderr = "error(archive_main): 'j' is not a valid modifier.\n",
         };
@@ -726,95 +726,15 @@
         defer allocator.free(llvm_ar_buffer);
         defer allocator.free(zig_ar_buffer);
 
-<<<<<<< HEAD
         {
             const llvm_ar_read = try llvm_ar_file_handle.preadAll(llvm_ar_buffer, 0);
             try testing.expectEqual(llvm_ar_read, llvm_ar_stat.size);
-=======
-    {
-        const zig_ar_read = try zig_ar_file_handle.preadAll(zig_ar_buffer, 0);
-        try testing.expectEqual(zig_ar_read, zig_ar_stat.size);
-    }
-
-    for (llvm_ar_buffer, 0..) |llvm_ar_byte, index| {
-        const zig_ar_byte = zig_ar_buffer[index];
-        try testing.expectEqual(llvm_ar_byte, zig_ar_byte);
-    }
-}
-
-fn testArchiveParsing(target: Target, framework_allocator: Allocator, test_dir_info: TestDirInfo, file_names: []const []const u8, symbol_names: []const []const []const u8) !void {
-    const tracy = trace(@src());
-    defer tracy.end();
-    const test_dir = test_dir_info.tmp_dir.dir;
-
-    const archive_file = test_dir.openFile(llvm_ar_archive_name, .{ .mode = .read_only }) catch |err| {
-        logger.err("Failed to open archive file {s} in cwd {s}, full path: {s}/{s}, err {}", .{
-            llvm_ar_archive_name,
-            test_dir_info.cwd,
-            llvm_ar_archive_name,
-            test_dir_info.cwd,
-            err,
-        });
-        return err;
-    };
-    defer archive_file.close();
-
-    var arena = std.heap.ArenaAllocator.init(std.testing.allocator);
-    defer arena.deinit();
-
-    const testing_allocator = arena.allocator();
-
-    var archive = try Archive.init(testing_allocator, test_dir, archive_file, llvm_ar_archive_name, Archive.ArchiveType.ambiguous, .{}, false);
-    defer archive.deinit();
-    try archive.parse();
-
-    var memory_buffer = try framework_allocator.alloc(u8, 1024 * 1024);
-    defer framework_allocator.free(memory_buffer);
-    for (file_names, 0..) |file_name, index| {
-        try testing.expectEqualStrings(file_name, archive.files.items[index].name);
-        const file = try test_dir.openFile(file_name, .{});
-        defer file.close();
-
-        var read_buf: [1024]u8 = undefined;
-        var reader = file.reader(&read_buf);
-
-        var current_start_pos: u64 = 0;
-        rd: while (true) {
-            const num_read = reader.read(memory_buffer) catch |err| {
-                switch (err) {
-                    error.EndOfStream => break :rd,
-                    else => return err
-                }
-            };
-            try testing.expectEqualStrings(archive.files.items[index].contents.bytes[current_start_pos .. current_start_pos + num_read], memory_buffer[0..num_read]);
-            current_start_pos = current_start_pos + num_read;
->>>>>>> 3db7216c
-        }
-
-<<<<<<< HEAD
+        }
+
         {
             const zig_ar_read = try zig_ar_file_handle.preadAll(zig_ar_buffer, 0);
             try testing.expectEqual(zig_ar_read, zig_ar_stat.size);
         }
-=======
-    _ = symbol_names;
-//    var current_index = @as(u32, 0);
-//    for (symbol_names, 0..) |symbol_names_in_file, file_index| {
-//        for (symbol_names_in_file) |symbol_name| {
-//            const parsed_symbol = archive.symbols.items[current_index];
-//            var parsed_symbol_name = parsed_symbol.name;
-//            // darwin targets will prepend symbol names with underscores
-//            if (target.operating_system == .macos) {
-//                try testing.expectEqual(parsed_symbol_name[0], '_');
-//                parsed_symbol_name = parsed_symbol_name[1..parsed_symbol_name.len];
-//            }
-//            try testing.expectEqualStrings(parsed_symbol_name, symbol_name);
-//            try testing.expectEqualStrings(archive.files.items[parsed_symbol.file_index].name, file_names[file_index]);
-//            current_index = current_index + 1;
-//        }
-//    }
-}
->>>>>>> 3db7216c
 
         for (llvm_ar_buffer, 0..) |llvm_ar_byte, index| {
             const zig_ar_byte = zig_ar_buffer[index];
@@ -833,7 +753,7 @@
         logger.err("test failure: {}", .{err});
     }
 
-    var argv: std.ArrayListUnmanaged([]const u8) = .{};
+    var argv: std.ArrayList([]const u8) = .{};
     defer argv.deinit(allocator);
     try argv.append(allocator, build_options.zar_exe_path);
     try argv.appendSlice(allocator, arguments);
@@ -845,15 +765,15 @@
     invoke_as_child_process = invoke_as_child_process or expected_out.stderr != null;
     invoke_as_child_process = invoke_as_child_process or expected_out.stdout != null;
     if (invoke_as_child_process) {
-<<<<<<< HEAD
         errdefer |err| {
-            logger.err("{}: {s} {}", .{ err, argv.items, test_dir_info.zar_wd });
-        }
-=======
-        //errdefer |err| {
-        //    logger.err("{}: {s} {s}", .{ err, arguments, test_dir_info.cwd });
-        //}
->>>>>>> 3db7216c
+            // Blocked by a compiler regression... ideally it should be easier to print these args.
+            // See: https://zsf.zulipchat.com/#narrow/channel/454371-std/topic/array.20formatting/near/536968619
+            // logger.err("{}: {s} {}", .{ err, argv.items, test_dir_info.zar_wd });
+            logger.err("{}: {} - args", .{ err, test_dir_info.zar_wd });
+            for (argv.items) |arg| {
+                logger.err("{s}", .{arg});
+            }
+        }
         const result = try std.process.Child.run(.{
             .allocator = allocator,
             .argv = argv.items,
@@ -887,49 +807,20 @@
     }
 }
 
-<<<<<<< HEAD
 fn compareArchivers(arguments: []const []const u8, test_dir_info: TestDirInfo) !void {
     errdefer {
-        logger.err("Failure occured when comparing archivers with arguments: ({s})", .{arguments});
-=======
-fn doZarArchiveOperation(format: LlvmFormat, comptime operation: []const u8, file_names: []const []const u8, test_dir_info: TestDirInfo) !void {
-    const tracy = trace(@src());
-    defer tracy.end();
+        // logger.err("Failure occured when comparing archivers with arguments: ({s})", .{arguments});
+        logger.err("Failure occured when comparing archivers with arguments:", .{});
+        for (arguments) |argument| {
+            logger.err("{s}", .{argument});
+        }
+    }
     const allocator = std.testing.allocator;
-
-    var argv = std.array_list.Managed([]const u8).init(allocator);
-    defer argv.deinit();
-
-    try argv.append(path_to_zar);
-    try argv.append(format.llvmFormatToArgument());
-
-    try argv.append(operation);
-    try argv.append(zig_ar_archive_name);
-    try argv.appendSlice(file_names);
-
-    try invokeZar(allocator, argv.items, test_dir_info, .{});
-}
-
-fn doLlvmArchiveOperation(format: LlvmFormat, comptime operation: []const u8, file_names: []const []const u8, test_dir_info: TestDirInfo) !void {
-    errdefer |err| {
-        logger.err("Failed to run llvm ar operation {s} with the provided format ({}): {}", .{ operation, format, err });
->>>>>>> 3db7216c
-    }
-    const allocator = std.testing.allocator;
-<<<<<<< HEAD
-=======
-    var argv = std.array_list.Managed([]const u8).init(allocator);
-    defer argv.deinit();
-
-    try argv.append(build_options.zig_exe_path);
-    try argv.append("ar");
-    try argv.append(format.llvmFormatToArgument());
->>>>>>> 3db7216c
 
     const llvm_run_result = llvm_run_result: {
         const tracy = traceNamed(@src(), "llvm ar");
         defer tracy.end();
-        var argv: std.ArrayListUnmanaged([]const u8) = .{};
+        var argv: std.ArrayList([]const u8) = .{};
         defer argv.deinit(allocator);
 
         try argv.append(allocator, build_options.zig_exe_path);
@@ -963,19 +854,20 @@
     const child_processes = try framework_allocator.alloc(std.process.Child, worker_count);
     defer framework_allocator.free(child_processes);
 
-    var argv = std.array_list.Managed([]const u8).init(framework_allocator);
-    defer argv.deinit();
-    try argv.append(build_options.zig_exe_path);
-    try argv.append("cc");
-    try argv.append("-c");
-    try argv.append("-o");
+    var argv: std.ArrayList([]const u8) = .{};
+    defer argv.deinit(framework_allocator);
+    try argv.ensureUnusedCapacity(framework_allocator, 7);
+    argv.appendAssumeCapacity(build_options.zig_exe_path);
+    argv.appendAssumeCapacity("cc");
+    argv.appendAssumeCapacity("-c");
+    argv.appendAssumeCapacity("-o");
     const file_name_arg = argv.items.len;
-    try argv.append("");
+    argv.appendAssumeCapacity("");
     const source_name_arg = argv.items.len;
-    try argv.append("");
-    try argv.append("-target");
+    argv.appendAssumeCapacity("");
+    argv.appendAssumeCapacity("-target");
     // TODO: Test other target triples with appropriate corresponding archive format!
-    try argv.append(target.targetToArgument());
+    argv.appendAssumeCapacity(target.targetToArgument());
 
     for (file_names, symbol_names, 0..) |file_name, file_symbols, index| {
         const process_index = @mod(index, child_processes.len);
@@ -987,15 +879,16 @@
         const source_file_name = try std.fmt.allocPrint(framework_allocator, "{s}.c", .{file_name});
         defer framework_allocator.free(source_file_name);
         {
-            const source_file = try test_dir_info.tmp_dir.dir.createFile(source_file_name, .{});
+            const source_file = try test_dir_info.tmp_dir.dir.createFile(source_file_name, .{ .lock = .exclusive });
             defer source_file.close();
 
-            var writer_buf: [1024]u8 = undefined;
-            const file_writer = source_file.writer(&writer_buf);
+            var writer_buf: [4096]u8 = undefined;
+            var file_writer = source_file.writer(&writer_buf);
             var writer = file_writer.interface;
             for (file_symbols) |symbol| {
                 try writer.print("extern int {s}(int a) {{ return a; }}\n", .{symbol});
             }
+            try file_writer.end();
         }
 
         argv.items[file_name_arg] = file_name;
